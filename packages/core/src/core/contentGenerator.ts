/**
 * @license
 * Copyright 2025 Google LLC
 * SPDX-License-Identifier: Apache-2.0
 */

import type {
  CountTokensResponse,
  GenerateContentResponse,
  GenerateContentParameters,
  CountTokensParameters,
  EmbedContentResponse,
  EmbedContentParameters,
} from '@google/genai';
import { GoogleGenAI } from '@google/genai';
import { createCodeAssistContentGenerator } from '../code_assist/codeAssist.js';
import { DEFAULT_GEMINI_MODEL } from '../config/models.js';
import type { Config } from '../config/config.js';

import type { UserTierId } from '../code_assist/types.js';
import { LoggingContentGenerator } from './loggingContentGenerator.js';
import { InstallationManager } from '../utils/installationManager.js';

/**
 * Interface abstracting the core functionalities for generating content and counting tokens.
 */
export interface ContentGenerator {
  generateContent(
    request: GenerateContentParameters,
    userPromptId: string,
  ): Promise<GenerateContentResponse>;

  generateContentStream(
    request: GenerateContentParameters,
    userPromptId: string,
  ): Promise<AsyncGenerator<GenerateContentResponse>>;

  countTokens(request: CountTokensParameters): Promise<CountTokensResponse>;

  embedContent(request: EmbedContentParameters): Promise<EmbedContentResponse>;

  userTier?: UserTierId;
}

export enum AuthType {
  LOGIN_WITH_GOOGLE = 'oauth-personal',
  USE_GEMINI = 'gemini-api-key',
  USE_VERTEX_AI = 'vertex-ai',
  CLOUD_SHELL = 'cloud-shell',
}

export type ContentGeneratorConfig = {
  model: string;
  apiKey?: string;
  vertexai?: boolean;
  authType?: AuthType;
  proxy?: string;
};

export function createContentGeneratorConfig(
  config: Config,
  authType: AuthType | undefined,
): ContentGeneratorConfig {
  const geminiApiKey = process.env['GEMINI_API_KEY'] || undefined;
  const googleApiKey = process.env['GOOGLE_API_KEY'] || undefined;
  const googleCloudProject = process.env['GOOGLE_CLOUD_PROJECT'] || undefined;
  const googleCloudLocation = process.env['GOOGLE_CLOUD_LOCATION'] || undefined;

  // Use runtime model from config if available; otherwise, fall back to parameter or default
  const effectiveModel = config.getModel() || DEFAULT_GEMINI_MODEL;

  const contentGeneratorConfig: ContentGeneratorConfig = {
    model: effectiveModel,
    authType,
    proxy: config?.getProxy(),
  };

  // If we are using Google auth or we are in Cloud Shell, there is nothing else to validate for now
  if (
    authType === AuthType.LOGIN_WITH_GOOGLE ||
    authType === AuthType.CLOUD_SHELL
  ) {
    return contentGeneratorConfig;
  }

  if (authType === AuthType.USE_GEMINI) {
    if (googleApiKey) {
      contentGeneratorConfig.apiKey = googleApiKey;
    } else if (geminiApiKey) {
      contentGeneratorConfig.apiKey = geminiApiKey;
    }
    contentGeneratorConfig.vertexai = false;
<<<<<<< HEAD

    if (contentGeneratorConfig.apiKey) {
      getEffectiveModel(
        contentGeneratorConfig.apiKey,
        contentGeneratorConfig.model,
        contentGeneratorConfig.proxy,
      );
    }
=======
>>>>>>> c244cc86

    return contentGeneratorConfig;
  }

  if (
    authType === AuthType.USE_VERTEX_AI &&
    (googleApiKey || (googleCloudProject && googleCloudLocation))
  ) {
    contentGeneratorConfig.apiKey = googleApiKey;
    contentGeneratorConfig.vertexai = true;

    return contentGeneratorConfig;
  }

  return contentGeneratorConfig;
}

export async function createContentGenerator(
  config: ContentGeneratorConfig,
  gcConfig: Config,
  sessionId?: string,
): Promise<ContentGenerator> {
  const version = process.env['CLI_VERSION'] || process.version;
  const userAgent = `GeminiCLI/${version} (${process.platform}; ${process.arch})`;
  const baseHeaders: Record<string, string> = {
    'User-Agent': userAgent,
  };

  if (
    config.authType === AuthType.LOGIN_WITH_GOOGLE ||
    config.authType === AuthType.CLOUD_SHELL
  ) {
    const httpOptions = { headers: baseHeaders };
    return new LoggingContentGenerator(
      await createCodeAssistContentGenerator(
        httpOptions,
        config.authType,
        gcConfig,
        sessionId,
      ),
      gcConfig,
    );
  }

  if (
    config.authType === AuthType.USE_GEMINI ||
    config.authType === AuthType.USE_VERTEX_AI
  ) {
    let headers: Record<string, string> = { ...baseHeaders };
    if (gcConfig?.getUsageStatisticsEnabled()) {
      const installationManager = new InstallationManager();
      const installationId = installationManager.getInstallationId();
      headers = {
        ...headers,
        'x-gemini-api-privileged-user-id': `${installationId}`,
      };
    }
    const httpOptions = { headers };

    const googleGenAI = new GoogleGenAI({
      apiKey: config.apiKey === '' ? undefined : config.apiKey,
      vertexai: config.vertexai,
      httpOptions,
    });
    return new LoggingContentGenerator(googleGenAI.models, gcConfig);
  }
  throw new Error(
    `Error creating contentGenerator: Unsupported authType: ${config.authType}`,
  );
}<|MERGE_RESOLUTION|>--- conflicted
+++ resolved
@@ -90,7 +90,6 @@
       contentGeneratorConfig.apiKey = geminiApiKey;
     }
     contentGeneratorConfig.vertexai = false;
-<<<<<<< HEAD
 
     if (contentGeneratorConfig.apiKey) {
       getEffectiveModel(
@@ -99,8 +98,6 @@
         contentGeneratorConfig.proxy,
       );
     }
-=======
->>>>>>> c244cc86
 
     return contentGeneratorConfig;
   }
