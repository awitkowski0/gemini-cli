/**
 * @license
 * Copyright 2025 Google LLC
 * SPDX-License-Identifier: Apache-2.0
 */

import * as path from 'node:path';
import process from 'node:process';
import type {
  ContentGenerator,
  ContentGeneratorConfig,
} from '../core/contentGenerator.js';
import {
  AuthType,
  createContentGenerator,
  createContentGeneratorConfig,
} from '../core/contentGenerator.js';
import { PromptRegistry } from '../prompts/prompt-registry.js';
import { ToolRegistry } from '../tools/tool-registry.js';
import { LSTool } from '../tools/ls.js';
import { ReadFileTool } from '../tools/read-file.js';
import { GrepTool } from '../tools/grep.js';
import { canUseRipgrep, RipGrepTool } from '../tools/ripGrep.js';
import { GlobTool } from '../tools/glob.js';
import { EditTool } from '../tools/edit.js';
import { SmartEditTool } from '../tools/smart-edit.js';
import { ShellTool } from '../tools/shell.js';
import { WriteFileTool } from '../tools/write-file.js';
import { WebFetchTool } from '../tools/web-fetch.js';
import { ReadManyFilesTool } from '../tools/read-many-files.js';
import { MemoryTool, setGeminiMdFilename } from '../tools/memoryTool.js';
import { WebSearchTool } from '../tools/web-search.js';
import { GeminiClient } from '../core/client.js';
import { BaseLlmClient } from '../core/baseLlmClient.js';
import { FileDiscoveryService } from '../services/fileDiscoveryService.js';
import { GitService } from '../services/gitService.js';
import type { TelemetryTarget } from '../telemetry/index.js';
import {
  initializeTelemetry,
  DEFAULT_TELEMETRY_TARGET,
  DEFAULT_OTLP_ENDPOINT,
} from '../telemetry/index.js';
import { StartSessionEvent } from '../telemetry/index.js';
import {
  DEFAULT_GEMINI_EMBEDDING_MODEL,
  DEFAULT_GEMINI_FLASH_MODEL,
} from './models.js';
import { shouldAttemptBrowserLaunch } from '../utils/browser.js';
import type { MCPOAuthConfig } from '../mcp/oauth-provider.js';
import { IdeClient } from '../ide/ide-client.js';
import { ideContext } from '../ide/ideContext.js';
<<<<<<< HEAD
import { WriteTodosTool } from '../tools/write-todos.js';
import type { Content } from '@google/genai';
=======
>>>>>>> 50e7c88a
import type { FileSystemService } from '../services/fileSystemService.js';
import { StandardFileSystemService } from '../services/fileSystemService.js';
import {
  logCliConfiguration,
  logIdeConnection,
  logRipgrepFallback,
} from '../telemetry/loggers.js';
import {
  IdeConnectionEvent,
  IdeConnectionType,
  RipgrepFallbackEvent,
} from '../telemetry/types.js';
import type { FallbackModelHandler } from '../fallback/types.js';

// Re-export OAuth config type
export type { MCPOAuthConfig, AnyToolInvocation };
import type { AnyToolInvocation } from '../tools/tools.js';
import { WorkspaceContext } from '../utils/workspaceContext.js';
import { Storage } from './storage.js';
import { FileExclusions } from '../utils/ignorePatterns.js';
import type { EventEmitter } from 'node:events';
import type { UserTierId } from '../code_assist/types.js';
import { ProxyAgent, setGlobalDispatcher } from 'undici';

export enum ApprovalMode {
  DEFAULT = 'default',
  AUTO_EDIT = 'autoEdit',
  YOLO = 'yolo',
}

export interface AccessibilitySettings {
  disableLoadingPhrases?: boolean;
  screenReader?: boolean;
}

export interface BugCommandSettings {
  urlTemplate: string;
}

export interface ChatCompressionSettings {
  contextPercentageThreshold?: number;
}

export interface SummarizeToolOutputSettings {
  tokenBudget?: number;
}

export interface TelemetrySettings {
  enabled?: boolean;
  target?: TelemetryTarget;
  otlpEndpoint?: string;
  otlpProtocol?: 'grpc' | 'http';
  logPrompts?: boolean;
  outfile?: string;
}

export interface GeminiCLIExtension {
  name: string;
  version: string;
  isActive: boolean;
  path: string;
}
export interface FileFilteringOptions {
  respectGitIgnore: boolean;
  respectGeminiIgnore: boolean;
}
// For memory files
export const DEFAULT_MEMORY_FILE_FILTERING_OPTIONS: FileFilteringOptions = {
  respectGitIgnore: false,
  respectGeminiIgnore: true,
};
// For all other files
export const DEFAULT_FILE_FILTERING_OPTIONS: FileFilteringOptions = {
  respectGitIgnore: true,
  respectGeminiIgnore: true,
};

export const DEFAULT_TRUNCATE_TOOL_OUTPUT_THRESHOLD = 4_000_000;
export const DEFAULT_TRUNCATE_TOOL_OUTPUT_LINES = 1000;

export class MCPServerConfig {
  constructor(
    // For stdio transport
    readonly command?: string,
    readonly args?: string[],
    readonly env?: Record<string, string>,
    readonly cwd?: string,
    // For sse transport
    readonly url?: string,
    // For streamable http transport
    readonly httpUrl?: string,
    readonly headers?: Record<string, string>,
    // For websocket transport
    readonly tcp?: string,
    // Common
    readonly timeout?: number,
    readonly trust?: boolean,
    // Metadata
    readonly description?: string,
    readonly includeTools?: string[],
    readonly excludeTools?: string[],
    readonly extensionName?: string,
    // OAuth configuration
    readonly oauth?: MCPOAuthConfig,
    readonly authProviderType?: AuthProviderType,
  ) {}
}

export enum AuthProviderType {
  DYNAMIC_DISCOVERY = 'dynamic_discovery',
  GOOGLE_CREDENTIALS = 'google_credentials',
}

export interface SandboxConfig {
  command: 'docker' | 'podman' | 'sandbox-exec';
  image: string;
}

export interface ConfigParameters {
  sessionId: string;
  embeddingModel?: string;
  sandbox?: SandboxConfig;
  targetDir: string;
  debugMode: boolean;
  question?: string;
  fullContext?: boolean;
  coreTools?: string[];
  allowedTools?: string[];
  excludeTools?: string[];
  toolDiscoveryCommand?: string;
  toolCallCommand?: string;
  mcpServerCommand?: string;
  mcpServers?: Record<string, MCPServerConfig>;
  userMemory?: string;
  geminiMdFileCount?: number;
  approvalMode?: ApprovalMode;
  showMemoryUsage?: boolean;
  contextFileName?: string | string[];
  accessibility?: AccessibilitySettings;
  telemetry?: TelemetrySettings;
  usageStatisticsEnabled?: boolean;
  fileFiltering?: {
    respectGitIgnore?: boolean;
    respectGeminiIgnore?: boolean;
    enableRecursiveFileSearch?: boolean;
    disableFuzzySearch?: boolean;
  };
  checkpointing?: boolean;
  proxy?: string;
  cwd: string;
  fileDiscoveryService?: FileDiscoveryService;
  includeDirectories?: string[];
  bugCommand?: BugCommandSettings;
  model: string;
  extensionContextFilePaths?: string[];
  maxSessionTurns?: number;
  experimentalZedIntegration?: boolean;
  listExtensions?: boolean;
  extensions?: GeminiCLIExtension[];
  blockedMcpServers?: Array<{ name: string; extensionName: string }>;
  noBrowser?: boolean;
  summarizeToolOutput?: Record<string, SummarizeToolOutputSettings>;
  folderTrustFeature?: boolean;
  folderTrust?: boolean;
  ideMode?: boolean;
  loadMemoryFromIncludeDirectories?: boolean;
  chatCompression?: ChatCompressionSettings;
  interactive?: boolean;
  trustedFolder?: boolean;
  useRipgrep?: boolean;
  shouldUseNodePtyShell?: boolean;
  skipNextSpeakerCheck?: boolean;
  extensionManagement?: boolean;
  enablePromptCompletion?: boolean;
  truncateToolOutputThreshold?: number;
  truncateToolOutputLines?: number;
  enableToolOutputTruncation?: boolean;
  eventEmitter?: EventEmitter;
  useSmartEdit?: boolean;
}

export class Config {
  private toolRegistry!: ToolRegistry;
  private promptRegistry!: PromptRegistry;
  private readonly sessionId: string;
  private fileSystemService: FileSystemService;
  private contentGeneratorConfig!: ContentGeneratorConfig;
  private contentGenerator!: ContentGenerator;
  private readonly embeddingModel: string;
  private readonly sandbox: SandboxConfig | undefined;
  private readonly targetDir: string;
  private workspaceContext: WorkspaceContext;
  private readonly debugMode: boolean;
  private readonly question: string | undefined;
  private readonly fullContext: boolean;
  private readonly coreTools: string[] | undefined;
  private readonly allowedTools: string[] | undefined;
  private readonly excludeTools: string[] | undefined;
  private readonly toolDiscoveryCommand: string | undefined;
  private readonly toolCallCommand: string | undefined;
  private readonly mcpServerCommand: string | undefined;
  private readonly mcpServers: Record<string, MCPServerConfig> | undefined;
  private userMemory: string;
  private geminiMdFileCount: number;
  private approvalMode: ApprovalMode;
  private readonly showMemoryUsage: boolean;
  private readonly accessibility: AccessibilitySettings;
  private readonly telemetrySettings: TelemetrySettings;
  private readonly usageStatisticsEnabled: boolean;
  private geminiClient!: GeminiClient;
  private baseLlmClient!: BaseLlmClient;
  private readonly fileFiltering: {
    respectGitIgnore: boolean;
    respectGeminiIgnore: boolean;
    enableRecursiveFileSearch: boolean;
    disableFuzzySearch: boolean;
  };
  private fileDiscoveryService: FileDiscoveryService | null = null;
  private gitService: GitService | undefined = undefined;
  private readonly checkpointing: boolean;
  private readonly proxy: string | undefined;
  private readonly cwd: string;
  private readonly bugCommand: BugCommandSettings | undefined;
  private readonly model: string;
  private readonly extensionContextFilePaths: string[];
  private readonly noBrowser: boolean;
  private readonly folderTrustFeature: boolean;
  private readonly folderTrust: boolean;
  private ideMode: boolean;

  private inFallbackMode = false;
  private readonly maxSessionTurns: number;
  private readonly listExtensions: boolean;
  private readonly _extensions: GeminiCLIExtension[];
  private readonly _blockedMcpServers: Array<{
    name: string;
    extensionName: string;
  }>;
  fallbackModelHandler?: FallbackModelHandler;
  private quotaErrorOccurred: boolean = false;
  private readonly summarizeToolOutput:
    | Record<string, SummarizeToolOutputSettings>
    | undefined;
  private readonly experimentalZedIntegration: boolean = false;
  private readonly loadMemoryFromIncludeDirectories: boolean = false;
  private readonly chatCompression: ChatCompressionSettings | undefined;
  private readonly interactive: boolean;
  private readonly trustedFolder: boolean | undefined;
  private readonly useRipgrep: boolean;
  private readonly shouldUseNodePtyShell: boolean;
  private readonly skipNextSpeakerCheck: boolean;
  private readonly extensionManagement: boolean = true;
  private readonly enablePromptCompletion: boolean = false;
  private readonly truncateToolOutputThreshold: number;
  private readonly truncateToolOutputLines: number;
  private readonly enableToolOutputTruncation: boolean;
  private initialized: boolean = false;
  readonly storage: Storage;
  private readonly fileExclusions: FileExclusions;
  private readonly eventEmitter?: EventEmitter;
  private readonly useSmartEdit: boolean;

  constructor(params: ConfigParameters) {
    this.sessionId = params.sessionId;
    this.embeddingModel =
      params.embeddingModel ?? DEFAULT_GEMINI_EMBEDDING_MODEL;
    this.fileSystemService = new StandardFileSystemService();
    this.sandbox = params.sandbox;
    this.targetDir = path.resolve(params.targetDir);
    this.workspaceContext = new WorkspaceContext(
      this.targetDir,
      params.includeDirectories ?? [],
    );
    this.debugMode = params.debugMode;
    this.question = params.question;
    this.fullContext = params.fullContext ?? false;
    this.coreTools = params.coreTools;
    this.allowedTools = params.allowedTools;
    this.excludeTools = params.excludeTools;
    this.toolDiscoveryCommand = params.toolDiscoveryCommand;
    this.toolCallCommand = params.toolCallCommand;
    this.mcpServerCommand = params.mcpServerCommand;
    this.mcpServers = params.mcpServers;
    this.userMemory = params.userMemory ?? '';
    this.geminiMdFileCount = params.geminiMdFileCount ?? 0;
    this.approvalMode = params.approvalMode ?? ApprovalMode.DEFAULT;
    this.showMemoryUsage = params.showMemoryUsage ?? false;
    this.accessibility = params.accessibility ?? {};
    this.telemetrySettings = {
      enabled: params.telemetry?.enabled ?? false,
      target: params.telemetry?.target ?? DEFAULT_TELEMETRY_TARGET,
      otlpEndpoint: params.telemetry?.otlpEndpoint ?? DEFAULT_OTLP_ENDPOINT,
      otlpProtocol: params.telemetry?.otlpProtocol,
      logPrompts: params.telemetry?.logPrompts ?? true,
      outfile: params.telemetry?.outfile,
    };
    this.usageStatisticsEnabled = params.usageStatisticsEnabled ?? true;

    this.fileFiltering = {
      respectGitIgnore: params.fileFiltering?.respectGitIgnore ?? true,
      respectGeminiIgnore: params.fileFiltering?.respectGeminiIgnore ?? true,
      enableRecursiveFileSearch:
        params.fileFiltering?.enableRecursiveFileSearch ?? true,
      disableFuzzySearch: params.fileFiltering?.disableFuzzySearch ?? false,
    };
    this.checkpointing = params.checkpointing ?? false;
    this.proxy = params.proxy;
    this.cwd = params.cwd ?? process.cwd();
    this.fileDiscoveryService = params.fileDiscoveryService ?? null;
    this.bugCommand = params.bugCommand;
    this.model = params.model;
    this.extensionContextFilePaths = params.extensionContextFilePaths ?? [];
    this.maxSessionTurns = params.maxSessionTurns ?? -1;
    this.experimentalZedIntegration =
      params.experimentalZedIntegration ?? false;
    this.listExtensions = params.listExtensions ?? false;
    this._extensions = params.extensions ?? [];
    this._blockedMcpServers = params.blockedMcpServers ?? [];
    this.noBrowser = params.noBrowser ?? false;
    this.summarizeToolOutput = params.summarizeToolOutput;
    this.folderTrustFeature = params.folderTrustFeature ?? false;
    this.folderTrust = params.folderTrust ?? false;
    this.ideMode = params.ideMode ?? false;
    this.loadMemoryFromIncludeDirectories =
      params.loadMemoryFromIncludeDirectories ?? false;
    this.chatCompression = params.chatCompression;
    this.interactive = params.interactive ?? false;
    this.trustedFolder = params.trustedFolder;
    this.useRipgrep = params.useRipgrep ?? false;
    this.shouldUseNodePtyShell = params.shouldUseNodePtyShell ?? false;
    this.skipNextSpeakerCheck = params.skipNextSpeakerCheck ?? false;
    this.truncateToolOutputThreshold =
      params.truncateToolOutputThreshold ??
      DEFAULT_TRUNCATE_TOOL_OUTPUT_THRESHOLD;
    this.truncateToolOutputLines =
      params.truncateToolOutputLines ?? DEFAULT_TRUNCATE_TOOL_OUTPUT_LINES;
    this.enableToolOutputTruncation =
      params.enableToolOutputTruncation ?? false;
    this.useSmartEdit = params.useSmartEdit ?? true;
    this.extensionManagement = params.extensionManagement ?? true;
    this.storage = new Storage(this.targetDir);
    this.enablePromptCompletion = params.enablePromptCompletion ?? false;
    this.fileExclusions = new FileExclusions(this);
    this.eventEmitter = params.eventEmitter;

    if (params.contextFileName) {
      setGeminiMdFilename(params.contextFileName);
    }

    if (this.telemetrySettings.enabled) {
      initializeTelemetry(this);
    }

    if (this.getProxy()) {
      setGlobalDispatcher(new ProxyAgent(this.getProxy() as string));
    }
    this.geminiClient = new GeminiClient(this);
  }

  /**
   * Must only be called once, throws if called again.
   */
  async initialize(): Promise<void> {
    if (this.initialized) {
      throw Error('Config was already initialized');
    }
    this.initialized = true;

    if (this.getIdeMode()) {
      await (await IdeClient.getInstance()).connect();
      logIdeConnection(this, new IdeConnectionEvent(IdeConnectionType.START));
    }

    // Initialize centralized FileDiscoveryService
    this.getFileService();
    if (this.getCheckpointingEnabled()) {
      await this.getGitService();
    }
    this.promptRegistry = new PromptRegistry();
    this.toolRegistry = await this.createToolRegistry();
    logCliConfiguration(this, new StartSessionEvent(this, this.toolRegistry));

    await this.geminiClient.initialize();
  }

  getContentGenerator(): ContentGenerator {
    return this.contentGenerator;
  }

  async refreshAuth(authMethod: AuthType) {
    // Vertex and Genai have incompatible encryption and sending history with
    // throughtSignature from Genai to Vertex will fail, we need to strip them
    if (
      this.contentGeneratorConfig?.authType === AuthType.USE_GEMINI &&
      authMethod === AuthType.LOGIN_WITH_GOOGLE
    ) {
      // Restore the conversation history to the new client
      this.geminiClient.stripThoughtsFromHistory();
    }

    const newContentGeneratorConfig = createContentGeneratorConfig(
      this,
      authMethod,
    );
    this.contentGenerator = await createContentGenerator(
      newContentGeneratorConfig,
      this,
      this.getSessionId(),
    );
    // Only assign to instance properties after successful initialization
    this.contentGeneratorConfig = newContentGeneratorConfig;

    // Initialize BaseLlmClient now that the ContentGenerator is available
    this.baseLlmClient = new BaseLlmClient(this.contentGenerator, this);

    // Reset the session flag since we're explicitly changing auth and using default model
    this.inFallbackMode = false;
  }

  getUserTier(): UserTierId | undefined {
    return this.contentGenerator?.userTier;
  }

  /**
   * Provides access to the BaseLlmClient for stateless LLM operations.
   */
  getBaseLlmClient(): BaseLlmClient {
    if (!this.baseLlmClient) {
      // Handle cases where initialization might be deferred or authentication failed
      if (this.contentGenerator) {
        this.baseLlmClient = new BaseLlmClient(
          this.getContentGenerator(),
          this,
        );
      } else {
        throw new Error(
          'BaseLlmClient not initialized. Ensure authentication has occurred and ContentGenerator is ready.',
        );
      }
    }
    return this.baseLlmClient;
  }

  getSessionId(): string {
    return this.sessionId;
  }

  shouldLoadMemoryFromIncludeDirectories(): boolean {
    return this.loadMemoryFromIncludeDirectories;
  }

  getContentGeneratorConfig(): ContentGeneratorConfig {
    return this.contentGeneratorConfig;
  }

  getModel(): string {
    return this.contentGeneratorConfig?.model || this.model;
  }

  setModel(newModel: string): void {
    if (this.contentGeneratorConfig) {
      this.contentGeneratorConfig.model = newModel;
    }
  }

  isInFallbackMode(): boolean {
    return this.inFallbackMode;
  }

  setFallbackMode(active: boolean): void {
    this.inFallbackMode = active;
  }

  setFallbackModelHandler(handler: FallbackModelHandler): void {
    this.fallbackModelHandler = handler;
  }

  getMaxSessionTurns(): number {
    return this.maxSessionTurns;
  }

  setQuotaErrorOccurred(value: boolean): void {
    this.quotaErrorOccurred = value;
  }

  getQuotaErrorOccurred(): boolean {
    return this.quotaErrorOccurred;
  }

  getEmbeddingModel(): string {
    return this.embeddingModel;
  }

  getSandbox(): SandboxConfig | undefined {
    return this.sandbox;
  }

  isRestrictiveSandbox(): boolean {
    const sandboxConfig = this.getSandbox();
    const seatbeltProfile = process.env['SEATBELT_PROFILE'];
    return (
      !!sandboxConfig &&
      sandboxConfig.command === 'sandbox-exec' &&
      !!seatbeltProfile &&
      seatbeltProfile.startsWith('restrictive-')
    );
  }

  getTargetDir(): string {
    return this.targetDir;
  }

  getProjectRoot(): string {
    return this.targetDir;
  }

  getWorkspaceContext(): WorkspaceContext {
    return this.workspaceContext;
  }

  getToolRegistry(): ToolRegistry {
    return this.toolRegistry;
  }

  getPromptRegistry(): PromptRegistry {
    return this.promptRegistry;
  }

  getDebugMode(): boolean {
    return this.debugMode;
  }
  getQuestion(): string | undefined {
    return this.question;
  }

  getFullContext(): boolean {
    return this.fullContext;
  }

  getCoreTools(): string[] | undefined {
    return this.coreTools;
  }

  getAllowedTools(): string[] | undefined {
    return this.allowedTools;
  }

  getExcludeTools(): string[] | undefined {
    return this.excludeTools;
  }

  getToolDiscoveryCommand(): string | undefined {
    return this.toolDiscoveryCommand;
  }

  getToolCallCommand(): string | undefined {
    return this.toolCallCommand;
  }

  getMcpServerCommand(): string | undefined {
    return this.mcpServerCommand;
  }

  getMcpServers(): Record<string, MCPServerConfig> | undefined {
    return this.mcpServers;
  }

  getUserMemory(): string {
    return this.userMemory;
  }

  setUserMemory(newUserMemory: string): void {
    this.userMemory = newUserMemory;
  }

  getGeminiMdFileCount(): number {
    return this.geminiMdFileCount;
  }

  setGeminiMdFileCount(count: number): void {
    this.geminiMdFileCount = count;
  }

  getApprovalMode(): ApprovalMode {
    return this.approvalMode;
  }

  setApprovalMode(mode: ApprovalMode): void {
    if (!this.isTrustedFolder() && mode !== ApprovalMode.DEFAULT) {
      throw new Error(
        'Cannot enable privileged approval modes in an untrusted folder.',
      );
    }
    this.approvalMode = mode;
  }

  getShowMemoryUsage(): boolean {
    return this.showMemoryUsage;
  }

  getAccessibility(): AccessibilitySettings {
    return this.accessibility;
  }

  getTelemetryEnabled(): boolean {
    return this.telemetrySettings.enabled ?? false;
  }

  getTelemetryLogPromptsEnabled(): boolean {
    return this.telemetrySettings.logPrompts ?? true;
  }

  getTelemetryOtlpEndpoint(): string {
    return this.telemetrySettings.otlpEndpoint ?? DEFAULT_OTLP_ENDPOINT;
  }

  getTelemetryOtlpProtocol(): 'grpc' | 'http' {
    return this.telemetrySettings.otlpProtocol ?? 'grpc';
  }

  getTelemetryTarget(): TelemetryTarget {
    return this.telemetrySettings.target ?? DEFAULT_TELEMETRY_TARGET;
  }

  getTelemetryOutfile(): string | undefined {
    return this.telemetrySettings.outfile;
  }

  getGeminiClient(): GeminiClient {
    return this.geminiClient;
  }

  getEnableRecursiveFileSearch(): boolean {
    return this.fileFiltering.enableRecursiveFileSearch;
  }

  getFileFilteringDisableFuzzySearch(): boolean {
    return this.fileFiltering.disableFuzzySearch;
  }

  getFileFilteringRespectGitIgnore(): boolean {
    return this.fileFiltering.respectGitIgnore;
  }
  getFileFilteringRespectGeminiIgnore(): boolean {
    return this.fileFiltering.respectGeminiIgnore;
  }

  getFileFilteringOptions(): FileFilteringOptions {
    return {
      respectGitIgnore: this.fileFiltering.respectGitIgnore,
      respectGeminiIgnore: this.fileFiltering.respectGeminiIgnore,
    };
  }

  /**
   * Gets custom file exclusion patterns from configuration.
   * TODO: This is a placeholder implementation. In the future, this could
   * read from settings files, CLI arguments, or environment variables.
   */
  getCustomExcludes(): string[] {
    // Placeholder implementation - returns empty array for now
    // Future implementation could read from:
    // - User settings file
    // - Project-specific configuration
    // - Environment variables
    // - CLI arguments
    return [];
  }

  getCheckpointingEnabled(): boolean {
    return this.checkpointing;
  }

  getProxy(): string | undefined {
    return this.proxy;
  }

  getWorkingDir(): string {
    return this.cwd;
  }

  getBugCommand(): BugCommandSettings | undefined {
    return this.bugCommand;
  }

  getFileService(): FileDiscoveryService {
    if (!this.fileDiscoveryService) {
      this.fileDiscoveryService = new FileDiscoveryService(this.targetDir);
    }
    return this.fileDiscoveryService;
  }

  getUsageStatisticsEnabled(): boolean {
    return this.usageStatisticsEnabled;
  }

  getExtensionContextFilePaths(): string[] {
    return this.extensionContextFilePaths;
  }

  getExperimentalZedIntegration(): boolean {
    return this.experimentalZedIntegration;
  }

  getListExtensions(): boolean {
    return this.listExtensions;
  }

  getExtensionManagement(): boolean {
    return this.extensionManagement;
  }

  getExtensions(): GeminiCLIExtension[] {
    return this._extensions;
  }

  getBlockedMcpServers(): Array<{ name: string; extensionName: string }> {
    return this._blockedMcpServers;
  }

  getNoBrowser(): boolean {
    return this.noBrowser;
  }

  isBrowserLaunchSuppressed(): boolean {
    return this.getNoBrowser() || !shouldAttemptBrowserLaunch();
  }

  getSummarizeToolOutputConfig():
    | Record<string, SummarizeToolOutputSettings>
    | undefined {
    return this.summarizeToolOutput;
  }

  getIdeMode(): boolean {
    return this.ideMode;
  }

  getFolderTrustFeature(): boolean {
    return this.folderTrustFeature;
  }

  /**
   * Returns 'true' if the workspace is considered "trusted".
   * 'false' for untrusted.
   */
  getFolderTrust(): boolean {
    return this.folderTrust;
  }

  isTrustedFolder(): boolean {
    // isWorkspaceTrusted in cli/src/config/trustedFolder.js returns undefined
    // when the file based trust value is unavailable, since it is mainly used
    // in the initialization for trust dialogs, etc. Here we return true since
    // config.isTrustedFolder() is used for the main business logic of blocking
    // tool calls etc in the rest of the application.
    //
    // Default value is true since we load with trusted settings to avoid
    // restarts in the more common path. If the user chooses to mark the folder
    // as untrusted, the CLI will restart and we will have the trust value
    // reloaded.
    const context = ideContext.getIdeContext();
    if (context?.workspaceState?.isTrusted !== undefined) {
      return context.workspaceState.isTrusted;
    }

    return this.trustedFolder ?? true;
  }

  setIdeMode(value: boolean): void {
    this.ideMode = value;
  }

  /**
   * Get the current FileSystemService
   */
  getFileSystemService(): FileSystemService {
    return this.fileSystemService;
  }

  /**
   * Set a custom FileSystemService
   */
  setFileSystemService(fileSystemService: FileSystemService): void {
    this.fileSystemService = fileSystemService;
  }

  getChatCompression(): ChatCompressionSettings | undefined {
    return this.chatCompression;
  }

  isInteractive(): boolean {
    return this.interactive;
  }

  getUseRipgrep(): boolean {
    return this.useRipgrep;
  }

  getShouldUseNodePtyShell(): boolean {
    return this.shouldUseNodePtyShell;
  }

  getSkipNextSpeakerCheck(): boolean {
    return this.skipNextSpeakerCheck;
  }

  getScreenReader(): boolean {
    return this.accessibility.screenReader ?? false;
  }

  getEnablePromptCompletion(): boolean {
    return this.enablePromptCompletion;
  }

  getEnableToolOutputTruncation(): boolean {
    return this.enableToolOutputTruncation;
  }

  getTruncateToolOutputThreshold(): number {
    return this.truncateToolOutputThreshold;
  }

  getTruncateToolOutputLines(): number {
    return this.truncateToolOutputLines;
  }

  getUseSmartEdit(): boolean {
    return this.useSmartEdit;
  }

  async getGitService(): Promise<GitService> {
    if (!this.gitService) {
      this.gitService = new GitService(this.targetDir, this.storage);
      await this.gitService.initialize();
    }
    return this.gitService;
  }

  getFileExclusions(): FileExclusions {
    return this.fileExclusions;
  }

  async createToolRegistry(): Promise<ToolRegistry> {
    const registry = new ToolRegistry(this, this.eventEmitter);

    // helper to create & register core tools that are enabled
    // eslint-disable-next-line @typescript-eslint/no-explicit-any
    const registerCoreTool = (ToolClass: any, ...args: unknown[]) => {
      const className = ToolClass.name;
      const toolName = ToolClass.Name || className;
      const coreTools = this.getCoreTools();
      const excludeTools = this.getExcludeTools() || [];
      // On some platforms, the className can be minified to _ClassName.
      const normalizedClassName = className.replace(/^_+/, '');

      let isEnabled = true; // Enabled by default if coreTools is not set.
      if (coreTools) {
        isEnabled = coreTools.some(
          (tool) =>
            tool === toolName ||
            tool === normalizedClassName ||
            tool.startsWith(`${toolName}(`) ||
            tool.startsWith(`${normalizedClassName}(`),
        );
      }

      const isExcluded = excludeTools.some(
        (tool) => tool === toolName || tool === normalizedClassName,
      );

      if (isExcluded) {
        isEnabled = false;
      }

      if (isEnabled) {
        registry.registerTool(new ToolClass(...args));
      }
    };

    registerCoreTool(LSTool, this);
    registerCoreTool(ReadFileTool, this);

    if (this.getUseRipgrep()) {
      let useRipgrep = false;
      let errorString: undefined | string = undefined;
      try {
        useRipgrep = await canUseRipgrep();
      } catch (error: unknown) {
        errorString = String(error);
      }
      if (useRipgrep) {
        registerCoreTool(RipGrepTool, this);
      } else {
        logRipgrepFallback(this, new RipgrepFallbackEvent(errorString));
        registerCoreTool(GrepTool, this);
      }
    } else {
      registerCoreTool(GrepTool, this);
    }

    registerCoreTool(GlobTool, this);
    if (this.getUseSmartEdit()) {
      registerCoreTool(SmartEditTool, this);
    } else {
      registerCoreTool(EditTool, this);
    }
    registerCoreTool(WriteFileTool, this);
    registerCoreTool(WebFetchTool, this);
    registerCoreTool(ReadManyFilesTool, this);
    registerCoreTool(ShellTool, this);
    registerCoreTool(MemoryTool);
    registerCoreTool(WebSearchTool, this);
    registerCoreTool(WriteTodosTool, this);

    await registry.discoverAllTools();
    return registry;
  }
}
// Export model constants for use in CLI
export { DEFAULT_GEMINI_FLASH_MODEL };<|MERGE_RESOLUTION|>--- conflicted
+++ resolved
@@ -49,11 +49,7 @@
 import type { MCPOAuthConfig } from '../mcp/oauth-provider.js';
 import { IdeClient } from '../ide/ide-client.js';
 import { ideContext } from '../ide/ideContext.js';
-<<<<<<< HEAD
 import { WriteTodosTool } from '../tools/write-todos.js';
-import type { Content } from '@google/genai';
-=======
->>>>>>> 50e7c88a
 import type { FileSystemService } from '../services/fileSystemService.js';
 import { StandardFileSystemService } from '../services/fileSystemService.js';
 import {
